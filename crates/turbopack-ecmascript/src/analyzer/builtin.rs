--- conflicted
+++ resolved
@@ -370,11 +370,7 @@
         }
         JsValue::Call(_, box ref mut callee, ref mut args) => {
             match callee {
-<<<<<<< HEAD
                 JsValue::Unknown(..) => {
-=======
-                JsValue::Unknown(_, _) => {
->>>>>>> d8ef06d5
                     value.make_unknown("call of unknown function");
                     true
                 }
